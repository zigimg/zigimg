pub const AllFormats = @import("src/formats/all.zig");
pub const bmp = @import("src/formats/bmp.zig");
pub const color = @import("src/color.zig");
pub const FormatInterface = @import("src/format_interface.zig").FormatInterface;
pub const Image = @import("src/Image.zig");
pub const gif = @import("src/formats/gif.zig");
pub const netpbm = @import("src/formats/netpbm.zig");
pub const OctTreeQuantizer = @import("src/octree_quantizer.zig").OctTreeQuantizer;
pub const pcx = @import("src/formats/pcx.zig");
pub const PixelFormat = @import("src/pixel_format.zig").PixelFormat;
pub const jpeg = @import("src/formats/jpeg.zig");
pub const png = @import("src/formats/png.zig");
pub const qoi = @import("src/formats/qoi.zig");
pub const tga = @import("src/formats/tga.zig");
pub const pam = @import("src/formats/pam.zig");

test {
<<<<<<< HEAD
    @import("std").testing.refAllDecls(@This());
    _ = @import("src/formats/png/reader.zig");
    _ = @import("src/compressions/lzw.zig");
    _ = @import("tests/color_test.zig");
    _ = @import("tests/formats/bmp_test.zig");
    _ = @import("tests/formats/gif_test.zig");
    _ = @import("tests/formats/jpeg_test.zig");
    _ = @import("tests/formats/netpbm_test.zig");
    _ = @import("tests/formats/pcx_test.zig");
    _ = @import("tests/formats/png_test.zig");
    _ = @import("tests/formats/qoi_test.zig");
    _ = @import("tests/formats/tga_test.zig");
    _ = @import("tests/image_test.zig");
    _ = @import("tests/octree_quantizer_test.zig");
=======
    const std = @import("std");
    std.testing.refAllDeclsRecursive(@This());
    inline for (.{
        @import("src/formats/png/reader.zig"),
        @import("tests/color_test.zig"),
        @import("tests/formats/bmp_test.zig"),
        @import("tests/formats/jpeg_test.zig"),
        @import("tests/formats/netpbm_test.zig"),
        @import("tests/formats/pcx_test.zig"),
        @import("tests/formats/png_test.zig"),
        @import("tests/formats/qoi_test.zig"),
        @import("tests/formats/tga_test.zig"),
        @import("tests/formats/pam_test.zig"),
        @import("tests/image_test.zig"),
        @import("tests/octree_quantizer_test.zig"),
    }) |source_file| std.testing.refAllDeclsRecursive(source_file);
>>>>>>> 40ddb16f
}<|MERGE_RESOLUTION|>--- conflicted
+++ resolved
@@ -15,28 +15,14 @@
 pub const pam = @import("src/formats/pam.zig");
 
 test {
-<<<<<<< HEAD
-    @import("std").testing.refAllDecls(@This());
-    _ = @import("src/formats/png/reader.zig");
-    _ = @import("src/compressions/lzw.zig");
-    _ = @import("tests/color_test.zig");
-    _ = @import("tests/formats/bmp_test.zig");
-    _ = @import("tests/formats/gif_test.zig");
-    _ = @import("tests/formats/jpeg_test.zig");
-    _ = @import("tests/formats/netpbm_test.zig");
-    _ = @import("tests/formats/pcx_test.zig");
-    _ = @import("tests/formats/png_test.zig");
-    _ = @import("tests/formats/qoi_test.zig");
-    _ = @import("tests/formats/tga_test.zig");
-    _ = @import("tests/image_test.zig");
-    _ = @import("tests/octree_quantizer_test.zig");
-=======
     const std = @import("std");
     std.testing.refAllDeclsRecursive(@This());
     inline for (.{
         @import("src/formats/png/reader.zig"),
+        @import("src/compressions/lzw.zig"),
         @import("tests/color_test.zig"),
         @import("tests/formats/bmp_test.zig"),
+        @import("tests/formats/gif_test.zig"),
         @import("tests/formats/jpeg_test.zig"),
         @import("tests/formats/netpbm_test.zig"),
         @import("tests/formats/pcx_test.zig"),
@@ -47,5 +33,4 @@
         @import("tests/image_test.zig"),
         @import("tests/octree_quantizer_test.zig"),
     }) |source_file| std.testing.refAllDeclsRecursive(source_file);
->>>>>>> 40ddb16f
 }