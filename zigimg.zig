pub const AllFormats = @import("src/formats/all.zig");
pub const bmp = @import("src/formats/bmp.zig");
pub const color = @import("src/color.zig");
pub const FormatInterface = @import("src/FormatInterface.zig");
pub const Image = @import("src/Image.zig");
pub const gif = @import("src/formats/gif.zig");
pub const netpbm = @import("src/formats/netpbm.zig");
pub const OctTreeQuantizer = @import("src/octree_quantizer.zig").OctTreeQuantizer;
pub const pcx = @import("src/formats/pcx.zig");
pub const PixelFormat = @import("src/pixel_format.zig").PixelFormat;
pub const jpeg = @import("src/formats/jpeg.zig");
pub const png = @import("src/formats/png.zig");
pub const qoi = @import("src/formats/qoi.zig");
pub const tga = @import("src/formats/tga.zig");
pub const pam = @import("src/formats/pam.zig");

test {
    const std = @import("std");
    std.testing.refAllDecls(@This());

    inline for (.{
<<<<<<< HEAD
        // @import("src/formats/png/reader.zig"),
        // @import("tests/color_test.zig"),
        // @import("tests/formats/bmp_test.zig"),
=======
        @import("src/formats/png/reader.zig"),
        @import("src/compressions/lzw.zig"),
        @import("tests/buffered_stream_source_test.zig"),
        @import("tests/color_test.zig"),
        @import("tests/formats/bmp_test.zig"),
        @import("tests/formats/gif_test.zig"),
>>>>>>> 7f0e5db4
        @import("tests/formats/jpeg_test.zig"),
        // @import("tests/formats/netpbm_test.zig"),
        // @import("tests/formats/pcx_test.zig"),
        // @import("tests/formats/png_test.zig"),
        // @import("tests/formats/qoi_test.zig"),
        // @import("tests/formats/tga_test.zig"),
        // @import("tests/formats/pam_test.zig"),
        // @import("tests/image_test.zig"),
        // @import("tests/octree_quantizer_test.zig"),
    }) |source_file| std.testing.refAllDeclsRecursive(source_file);
}<|MERGE_RESOLUTION|>--- conflicted
+++ resolved
@@ -19,18 +19,12 @@
     std.testing.refAllDecls(@This());
 
     inline for (.{
-<<<<<<< HEAD
         // @import("src/formats/png/reader.zig"),
+        // @import("src/compressions/lzw.zig"),
+        // @import("tests/buffered_stream_source_test.zig"),
         // @import("tests/color_test.zig"),
         // @import("tests/formats/bmp_test.zig"),
-=======
-        @import("src/formats/png/reader.zig"),
-        @import("src/compressions/lzw.zig"),
-        @import("tests/buffered_stream_source_test.zig"),
-        @import("tests/color_test.zig"),
-        @import("tests/formats/bmp_test.zig"),
-        @import("tests/formats/gif_test.zig"),
->>>>>>> 7f0e5db4
+        // @import("tests/formats/gif_test.zig"),
         @import("tests/formats/jpeg_test.zig"),
         // @import("tests/formats/netpbm_test.zig"),
         // @import("tests/formats/pcx_test.zig"),
