const std = @import("std");
const math = std.math;
const Allocator = std.mem.Allocator;
const PixelFormat = @import("pixel_format.zig").PixelFormat;
const TypeInfo = std.builtin.TypeInfo;

pub inline fn toColorInt(comptime T: type, value: f32) T {
    return math.max(math.minInt(T), math.min(math.maxInt(T), @floatToInt(T, math.round(value * @intToFloat(f32, math.maxInt(T))))));
}

pub inline fn toColorFloat(value: anytype) f32 {
    return @intToFloat(f32, value) / @intToFloat(f32, math.maxInt(@TypeOf(value)));
}

pub const Color = struct {
    R: f32,
    G: f32,
    B: f32,
    A: f32,

    const Self = @This();

    pub fn initRGB(r: f32, g: f32, b: f32) Self {
        return Self{
            .R = r,
            .G = g,
            .B = b,
            .A = 1.0,
        };
    }

    pub fn initRGBA(r: f32, g: f32, b: f32, a: f32) Self {
        return Self{
            .R = r,
            .G = g,
            .B = b,
            .A = a,
        };
    }

    pub fn premultipliedAlpha(self: Self) Self {
        return Self{
            .R = self.R * self.A,
            .G = self.G * self.A,
            .B = self.B * self.A,
            .A = self.A,
        };
    }

    pub fn toIntegerColor(self: Self, comptime storage_type: type) IntegerColor(storage_type) {
        return IntegerColor(storage_type){
            .R = toColorInt(storage_type, self.R),
            .G = toColorInt(storage_type, self.G),
            .B = toColorInt(storage_type, self.B),
            .A = toColorInt(storage_type, self.A),
        };
    }

    pub fn toIntegerColor8(self: Self) IntegerColor8 {
        return toIntegerColor(self, u8);
    }

    pub fn toIntegerColor16(self: Self) IntegerColor16 {
        return toIntegerColor(self, u16);
    }
};

pub fn IntegerColor(comptime storage_type: type) type {
    return struct {
        R: storage_type,
        G: storage_type,
        B: storage_type,
        A: storage_type,

        const Self = @This();

        pub fn initRGB(r: storage_type, g: storage_type, b: storage_type) Self {
            return Self{
                .R = r,
                .G = g,
                .B = b,
                .A = math.maxInt(storage_type),
            };
        }

        pub fn initRGBA(r: storage_type, g: storage_type, b: storage_type, a: storage_type) Self {
            return Self{
                .R = r,
                .G = g,
                .B = b,
                .A = a,
            };
        }

        pub fn premultipliedAlpha(self: Self) Self {
            var floatR: f32 = toColorFloat(self.R);
            var floatG: f32 = toColorFloat(self.G);
            var floatB: f32 = toColorFloat(self.B);
            var floatA: f32 = toColorFloat(self.A);

            return Self{
                .R = toColorInt(u8, floatR * floatA),
                .G = toColorInt(u8, floatG * floatA),
                .B = toColorInt(u8, floatB * floatA),
                .A = self.A,
            };
        }

        pub fn toColor(self: Self) Color {
            return Color{
                .R = toColorFloat(self.R),
                .G = toColorFloat(self.G),
                .B = toColorFloat(self.B),
                .A = toColorFloat(self.A),
            };
        }
    };
}

pub const IntegerColor8 = IntegerColor(u8);
pub const IntegerColor16 = IntegerColor(u16);

fn RgbColor(comptime red_bits: comptime_int, comptime green_bits: comptime_int, comptime blue_bits: comptime_int) type {
    return packed struct {
        B: BlueType,
        G: GreenType,
        R: RedType,

        const RedType = @Type(TypeInfo{ .Int = TypeInfo.Int{ .is_signed = false, .bits = red_bits } });
        const GreenType = @Type(TypeInfo{ .Int = TypeInfo.Int{ .is_signed = false, .bits = green_bits } });
        const BlueType = @Type(TypeInfo{ .Int = TypeInfo.Int{ .is_signed = false, .bits = blue_bits } });

        const Self = @This();

        pub fn initRGB(r: RedType, g: GreenType, b: BlueType) Self {
            return Self{
                .R = r,
                .G = g,
                .B = b,
            };
        }

        pub fn toColor(self: Self) Color {
            return Color{
                .R = toColorFloat(self.R),
                .G = toColorFloat(self.G),
                .B = toColorFloat(self.B),
                .A = 1.0,
            };
        }
    };
}

fn ARgbColor(comptime red_bits: comptime_int, comptime green_bits: comptime_int, comptime blue_bits: comptime_int, comptime alpha_bits: comptime_int) type {
    return packed struct {
        B: BlueType,
        G: GreenType,
        R: RedType,
        A: AlphaType,

        const RedType = @Type(TypeInfo{ .Int = TypeInfo.Int{ .is_signed = false, .bits = red_bits } });
        const GreenType = @Type(TypeInfo{ .Int = TypeInfo.Int{ .is_signed = false, .bits = green_bits } });
        const BlueType = @Type(TypeInfo{ .Int = TypeInfo.Int{ .is_signed = false, .bits = blue_bits } });
        const AlphaType = @Type(TypeInfo{ .Int = TypeInfo.Int{ .is_signed = false, .bits = alpha_bits } });

        const Self = @This();

        pub fn initRGB(r: RedType, g: GreenType, b: BlueType) Self {
            return Self{
                .R = r,
                .G = g,
                .B = b,
                .A = math.maxInt(AlphaType),
            };
        }

        pub fn initRGBA(r: RedType, g: GreenType, b: BlueType, a: AlphaType) Self {
            return Self{
                .R = r,
                .G = g,
                .B = b,
                .A = a,
            };
        }

        pub fn toColor(self: Self) Color {
            return Color{
                .R = toColorFloat(self.R),
                .G = toColorFloat(self.G),
                .B = toColorFloat(self.B),
                .A = toColorFloat(self.A),
            };
        }
    };
}

fn RgbaColor(comptime red_bits: comptime_int, comptime green_bits: comptime_int, comptime blue_bits: comptime_int, comptime alpha_bits: comptime_int) type {
    return packed struct {
        A: AlphaType,
        B: BlueType,
        G: GreenType,
        R: RedType,

        const RedType = @Type(TypeInfo{ .Int = TypeInfo.Int{ .is_signed = false, .bits = red_bits } });
        const GreenType = @Type(TypeInfo{ .Int = TypeInfo.Int{ .is_signed = false, .bits = green_bits } });
        const BlueType = @Type(TypeInfo{ .Int = TypeInfo.Int{ .is_signed = false, .bits = blue_bits } });
        const AlphaType = @Type(TypeInfo{ .Int = TypeInfo.Int{ .is_signed = false, .bits = alpha_bits } });

        const Self = @This();

        pub fn initRGB(r: RedType, g: GreenType, b: BlueType) Self {
            return Self{
                .R = r,
                .G = g,
                .B = b,
                .A = math.maxInt(AlphaType),
            };
        }

        pub fn initRGBA(r: RedType, g: GreenType, b: BlueType, a: AlphaType) Self {
            return Self{
                .R = r,
                .G = g,
                .B = b,
                .A = a,
            };
        }

        pub fn toColor(self: Self) Color {
            return Color{
                .R = toColorFloat(self.R),
                .G = toColorFloat(self.G),
                .B = toColorFloat(self.B),
                .A = toColorFloat(self.A),
            };
        }
    };
}

pub const Rgb24 = RgbColor(8, 8, 8);
pub const Rgba32 = RgbaColor(8, 8, 8, 8);
pub const Rgb565 = RgbColor(5, 6, 5);
pub const Rgb555 = RgbColor(5, 5, 5);
pub const Argb32 = ARgbColor(8, 8, 8, 8);
pub const Rgb48 = RgbColor(16, 16, 16);
pub const Rgba64 = RgbaColor(16, 16, 16, 16);

fn IndexedStorage(comptime T: type) type {
    return struct {
        palette: []Color,
        indices: []T,

        pub const PaletteSize = 1 << @bitSizeOf(T);

        const Self = @This();

        pub fn init(allocator: *Allocator, pixel_count: usize) !Self {
            return Self{
                .indices = try allocator.alloc(T, pixel_count),
                .palette = try allocator.alloc(Color, PaletteSize),
            };
        }

        pub fn deinit(self: Self, allocator: *Allocator) void {
            allocator.free(self.palette);
            allocator.free(self.indices);
        }
    };
}

fn Grayscale(comptime T: type) type {
    return struct {
        value: T,

        const Self = @This();

        pub fn toColor(self: Self) Color {
            const gray = toColorFloat(self.value);
            return Color{
                .R = gray,
                .G = gray,
                .B = gray,
                .A = 1.0,
            };
        }
    };
}

fn GrayscaleAlpha(comptime T: type) type {
    return struct {
        value: T,
        alpha: T,

        const Self = @This();

        pub fn toColor(self: Self) Color {
            const gray = toColorFloat(self.value);
            return Color{
                .R = gray,
                .G = gray,
                .B = gray,
                .A = toColorFloat(self.alpha),
            };
        }
    };
}

pub const Grayscale1 = Grayscale(u1);
pub const Grayscale2 = Grayscale(u2);
pub const Grayscale4 = Grayscale(u4);
pub const Grayscale8 = Grayscale(u8);
pub const Grayscale16 = Grayscale(u16);
pub const Grayscale8Alpha = GrayscaleAlpha(u8);
pub const Grayscale16Alpha = GrayscaleAlpha(u16);

pub const ColorStorage = union(PixelFormat) {
    Bpp1: IndexedStorage(u1),
    Bpp2: IndexedStorage(u2),
    Bpp4: IndexedStorage(u4),
    Bpp8: IndexedStorage(u8),
    Bpp16: IndexedStorage(u16),
    Grayscale1: []Grayscale1,
    Grayscale2: []Grayscale2,
    Grayscale4: []Grayscale4,
    Grayscale8: []Grayscale8,
    Grayscale8Alpha: []Grayscale8Alpha,
    Grayscale16: []Grayscale16,
    Grayscale16Alpha: []Grayscale16Alpha,
    Rgb24: []Rgb24,
    Rgba32: []Rgba32,
    Rgb565: []Rgb565,
    Rgb555: []Rgb555,
    Argb32: []Argb32,
    Rgb48: []Rgb48,
    Rgba64: []Rgba64,

    const Self = @This();

    pub fn init(allocator: *Allocator, format: PixelFormat, pixel_count: usize) !Self {
        return switch (format) {
            .Bpp1 => {
                return Self{
                    .Bpp1 = try IndexedStorage(u1).init(allocator, pixel_count),
                };
            },
            .Bpp2 => {
                return Self{
                    .Bpp2 = try IndexedStorage(u2).init(allocator, pixel_count),
                };
            },
            .Bpp4 => {
                return Self{
                    .Bpp4 = try IndexedStorage(u4).init(allocator, pixel_count),
                };
            },
            .Bpp8 => {
                return Self{
                    .Bpp8 = try IndexedStorage(u8).init(allocator, pixel_count),
                };
            },
            .Bpp16 => {
                return Self{
                    .Bpp16 = try IndexedStorage(u16).init(allocator, pixel_count),
                };
            },
            .Grayscale1 => {
                return Self{
                    .Grayscale1 = try allocator.alloc(Grayscale1, pixel_count),
                };
            },
            .Grayscale2 => {
                return Self{
                    .Grayscale2 = try allocator.alloc(Grayscale2, pixel_count),
                };
            },
            .Grayscale4 => {
                return Self{
                    .Grayscale4 = try allocator.alloc(Grayscale4, pixel_count),
                };
            },
            .Grayscale8 => {
                return Self{
                    .Grayscale8 = try allocator.alloc(Grayscale8, pixel_count),
                };
            },
            .Grayscale8Alpha => {
                return Self{
                    .Grayscale8Alpha = try allocator.alloc(Grayscale8Alpha, pixel_count),
                };
            },
            .Grayscale16 => {
                return Self{
                    .Grayscale16 = try allocator.alloc(Grayscale16, pixel_count),
                };
            },
            .Grayscale16Alpha => {
                return Self{
                    .Grayscale16Alpha = try allocator.alloc(Grayscale16Alpha, pixel_count),
                };
            },
            .Rgb24 => {
                return Self{
                    .Rgb24 = try allocator.alloc(Rgb24, pixel_count),
                };
            },
            .Rgba32 => {
                return Self{
                    .Rgba32 = try allocator.alloc(Rgba32, pixel_count),
                };
            },
            .Rgb565 => {
                return Self{
                    .Rgb565 = try allocator.alloc(Rgb565, pixel_count),
                };
            },
            .Rgb555 => {
                return Self{
                    .Rgb555 = try allocator.alloc(Rgb555, pixel_count),
                };
            },
            .Argb32 => {
                return Self{
                    .Argb32 = try allocator.alloc(Argb32, pixel_count),
                };
            },
            .Rgb48 => {
                return Self{
                    .Rgb48 = try allocator.alloc(Rgb48, pixel_count),
                };
            },
            .Rgba64 => {
                return Self{
                    .Rgba64 = try allocator.alloc(Rgba64, pixel_count),
                };
            },
        };
    }

    pub fn deinit(self: Self, allocator: *Allocator) void {
        switch (self) {
            .Bpp1 => |data| data.deinit(allocator),
            .Bpp2 => |data| data.deinit(allocator),
            .Bpp4 => |data| data.deinit(allocator),
            .Bpp8 => |data| data.deinit(allocator),
            .Bpp16 => |data| data.deinit(allocator),
            .Grayscale1 => |data| allocator.free(data),
            .Grayscale2 => |data| allocator.free(data),
            .Grayscale4 => |data| allocator.free(data),
            .Grayscale8 => |data| allocator.free(data),
            .Grayscale8Alpha => |data| allocator.free(data),
            .Grayscale16 => |data| allocator.free(data),
            .Grayscale16Alpha => |data| allocator.free(data),
            .Rgb24 => |data| allocator.free(data),
            .Rgba32 => |data| allocator.free(data),
            .Rgb565 => |data| allocator.free(data),
            .Rgb555 => |data| allocator.free(data),
            .Argb32 => |data| allocator.free(data),
            .Rgb48 => |data| allocator.free(data),
            .Rgba64 => |data| allocator.free(data),
        }
    }

    pub fn len(self: Self) usize {
        return switch (self) {
            .Bpp1 => |data| data.indices.len,
            .Bpp2 => |data| data.indices.len,
            .Bpp4 => |data| data.indices.len,
            .Bpp8 => |data| data.indices.len,
            .Bpp16 => |data| data.indices.len,
            .Grayscale1 => |data| data.len,
            .Grayscale2 => |data| data.len,
            .Grayscale4 => |data| data.len,
            .Grayscale8 => |data| data.len,
            .Grayscale8Alpha => |data| data.len,
            .Grayscale16 => |data| data.len,
            .Grayscale16Alpha => |data| data.len,
            .Rgb24 => |data| data.len,
            .Rgba32 => |data| data.len,
            .Rgb565 => |data| data.len,
            .Rgb555 => |data| data.len,
            .Argb32 => |data| data.len,
            .Rgb48 => |data| data.len,
            .Rgba64 => |data| data.len,
        };
    }

    pub fn isIndexed(self: Self) bool {
        return switch (self) {
            .Bpp1 => true,
            .Bpp2 => true,
            .Bpp4 => true,
            .Bpp8 => true,
            .Bpp16 => true,
            else => false,
        };
    }
};

pub const ColorStorageIterator = struct {
    pixels: *const ColorStorage = undefined,
    currentIndex: usize = 0,
    end: usize = 0,

    const Self = @This();

    pub fn init(pixels: *const ColorStorage) Self {
        return Self{
            .pixels = pixels,
            .end = pixels.len(),
        };
    }

    pub fn initNull() Self {
        return Self{};
    }

    pub fn next(self: *Self) ?Color {
        if (self.currentIndex >= self.end) {
            return null;
        }

        const result: ?Color = switch (self.pixels.*) {
            .Bpp1 => |data| data.palette[data.indices[self.currentIndex]],
            .Bpp2 => |data| data.palette[data.indices[self.currentIndex]],
            .Bpp4 => |data| data.palette[data.indices[self.currentIndex]],
            .Bpp8 => |data| data.palette[data.indices[self.currentIndex]],
            .Bpp16 => |data| data.palette[data.indices[self.currentIndex]],
            .Grayscale1 => |data| data[self.currentIndex].toColor(),
            .Grayscale2 => |data| data[self.currentIndex].toColor(),
            .Grayscale4 => |data| data[self.currentIndex].toColor(),
            .Grayscale8 => |data| data[self.currentIndex].toColor(),
            .Grayscale8Alpha => |data| data[self.currentIndex].toColor(),
            .Grayscale16 => |data| data[self.currentIndex].toColor(),
            .Grayscale16Alpha => |data| data[self.currentIndex].toColor(),
            .Rgb24 => |data| data[self.currentIndex].toColor(),
            .Rgba32 => |data| data[self.currentIndex].toColor(),
            .Rgb565 => |data| data[self.currentIndex].toColor(),
            .Rgb555 => |data| data[self.currentIndex].toColor(),
            .Argb32 => |data| data[self.currentIndex].toColor(),
<<<<<<< HEAD
            .Rgb48 => |data| data[self.currentIndex].toColor(),
            .Rgba64 => |data| data[self.currentIndex].toColor(),
            else => null,
=======
>>>>>>> cfff311f
        };

        self.currentIndex += 1;
        return result;
    }
};<|MERGE_RESOLUTION|>--- conflicted
+++ resolved
@@ -537,12 +537,8 @@
             .Rgb565 => |data| data[self.currentIndex].toColor(),
             .Rgb555 => |data| data[self.currentIndex].toColor(),
             .Argb32 => |data| data[self.currentIndex].toColor(),
-<<<<<<< HEAD
             .Rgb48 => |data| data[self.currentIndex].toColor(),
             .Rgba64 => |data| data[self.currentIndex].toColor(),
-            else => null,
-=======
->>>>>>> cfff311f
         };
 
         self.currentIndex += 1;
