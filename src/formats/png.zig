--- conflicted
+++ resolved
@@ -89,12 +89,7 @@
         try write(writer, image.pixels, header, options.filter_choice);
     }
 
-<<<<<<< HEAD
     pub fn write(writer: anytype, pixels: color.PixelStorage, header: HeaderData, filter_choice: filter.FilterChoice) ImageWriteError!void {
-=======
-    pub fn write(write_stream: *ImageUnmanaged.Stream, pixels: color.PixelStorage, header: HeaderData, filter_choice: filter.FilterChoice) ImageWriteError!void {
-        // TODO: Use buffered writer
->>>>>>> 027af97c
         if (header.interlace_method != .none)
             return ImageWriteError.Unsupported;
         if (header.compression_method != .deflate)
