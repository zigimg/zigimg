--- conflicted
+++ resolved
@@ -32,16 +32,12 @@
     ac_huffman_tables: [4]?HuffmanTable = @splat(null),
     restart_interval: u16 = 0,
 
-<<<<<<< HEAD
     pub const EncoderOptions = struct {
         /// JPEG quality (1-100, where 100 is highest quality)
         quality: u8 = 75,
     };
 
-    pub fn init(allocator: Allocator) JPEG {
-=======
     pub fn init(allocator: std.mem.Allocator) JPEG {
->>>>>>> 362cdd6b
         return .{
             .allocator = allocator,
         };
@@ -226,43 +222,34 @@
         return result;
     }
 
-<<<<<<< HEAD
     fn writeImage(
-        _: Allocator,
-        write_stream: *ImageUnmanaged.Stream,
-        image: ImageUnmanaged,
-        encoder_options: ImageUnmanaged.EncoderOptions,
-    ) ImageWriteError!void {
+        _: std.mem.Allocator,
+        write_stream: *io.WriteStream,
+        image: Image,
+        encoder_options: Image.EncoderOptions,
+    ) Image.WriteError!void {
         // Extract JPEG-specific encoder options
         const jpeg_options = encoder_options.jpeg;
 
         // Validate quality parameter
         if (jpeg_options.quality == 0 or jpeg_options.quality > 100) {
-            return ImageWriteError.InvalidData;
+            return Image.WriteError.InvalidData;
         }
 
         // Validate that the image can be encoded as JPEG
         try JPEGWriter.validateImage(image);
 
-        // Create buffered writer for better performance
-        var buffered_stream = buffered_stream_source.bufferedStreamSourceWriter(write_stream);
-        const writer = buffered_stream.writer();
+        // Get the writer from the write stream
+        const writer = write_stream.writer();
 
         // Create JPEG writer
-        var jpeg_writer = JPEGWriter.init(writer.any());
+        var jpeg_writer = JPEGWriter.init(writer);
 
         // Encode the image
         try jpeg_writer.encode(image, jpeg_options.quality);
 
-        // Flush the buffered writer to ensure all data is written
-        try buffered_stream.flush();
-=======
-    fn writeImage(allocator: std.mem.Allocator, write_stream: *io.WriteStream, image: Image, encoder_options: Image.EncoderOptions) Image.WriteError!void {
-        _ = allocator;
-        _ = write_stream;
-        _ = image;
-        _ = encoder_options;
->>>>>>> 362cdd6b
+        // Flush the write stream to ensure all data is written
+        try write_stream.flush();
     }
 
     fn parseDefineHuffmanTables(self: *JPEG, reader: *std.Io.Reader) Image.ReadError!void {
